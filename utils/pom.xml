<?xml version="1.0" encoding="UTF-8"?>
<project xmlns="http://maven.apache.org/POM/4.0.0" xmlns:xsi="http://www.w3.org/2001/XMLSchema-instance" xsi:schemaLocation="http://maven.apache.org/POM/4.0.0 http://maven.apache.org/maven-v4_0_0.xsd">
    <modelVersion>4.0.0</modelVersion>

    <parent>
        <artifactId>jaitools</artifactId>
        <groupId>com.googlecode.jaitools</groupId>
<<<<<<< HEAD
        <version>1.1-SNAPSHOT</version>
=======
        <version>1.0.1</version>
>>>>>>> 57c19d92
    </parent>

    <artifactId>utils</artifactId>
    <name>Support and utility classes</name>

    <description>Support and utility classes used by other JAI-tools components and
      available for general use.</description>

    <build>
    </build>

    <dependencies>
    </dependencies>
</project>

<|MERGE_RESOLUTION|>--- conflicted
+++ resolved
@@ -5,11 +5,7 @@
     <parent>
         <artifactId>jaitools</artifactId>
         <groupId>com.googlecode.jaitools</groupId>
-<<<<<<< HEAD
-        <version>1.1-SNAPSHOT</version>
-=======
         <version>1.0.1</version>
->>>>>>> 57c19d92
     </parent>
 
     <artifactId>utils</artifactId>
