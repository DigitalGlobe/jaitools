--- conflicted
+++ resolved
@@ -92,12 +92,11 @@
             if (this.rangesType == Range.Type.UNDEFINED) {
                 this.rangesType = Range.Type.EXCLUDE;
             }
-<<<<<<< HEAD
             // copy the input Range defensively
             ranges.add(new Range<Double>(exclude));
         }
     }
-
+    
     /**
      * {@inheritDoc}
      *
@@ -107,22 +106,6 @@
     public void addNoDataRange(Range<Double> noData) {
         if (noData != null) {
             // copy the input Range defensively
-=======
-            // copy the input Range defensively
-            ranges.add(new Range<Double>(exclude));
-        }
-    }
-    
-    /**
-     * {@inheritDoc}
-     *
-     * Adding a {@code Range} to the noData ranges
-     *
-     */
-    public void addNoDataRange(Range<Double> noData) {
-        if (noData != null) {
-            // copy the input Range defensively
->>>>>>> 57c19d92
             noDataRanges.add(new Range<Double>(noData));
         }
     }
@@ -218,7 +201,7 @@
      * Process a sample value that has been offered by the client.
      *
      * @param sample the sample value
-     *
+     * 
      * @return true if the sample is accepted (ie. used for calculations);
      *         false otherwise
      */
@@ -267,11 +250,7 @@
     public List<Range<Double>> getNoDataRanges() {
         return Collections.unmodifiableList(noDataRanges);
     }
-<<<<<<< HEAD
-
-=======
     
->>>>>>> 57c19d92
     /**
      * {@inheritDoc}
      */
@@ -301,11 +280,7 @@
             numNoData++;
             return false;
         }
-<<<<<<< HEAD
-
-=======
         
->>>>>>> 57c19d92
         if (noDataRanges != null){
             for (Range<Double> r : noDataRanges) {
                 if (r.contains(sample)) {
