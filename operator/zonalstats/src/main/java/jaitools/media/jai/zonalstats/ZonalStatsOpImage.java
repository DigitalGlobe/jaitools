--- conflicted
+++ resolved
@@ -70,19 +70,6 @@
     private final Rectangle dataImageBounds;
     private final RenderedImage zoneImage;
     private final AffineTransform zoneTransform;
-<<<<<<< HEAD
-
-    /** Optional ranges to exclude/include values from/in statistics computations */
-    private final List<Range<Double>> ranges;
-
-    /** Optional ranges to specify which values should be considered as NoData and then excluded from computations */
-    private final List<Range<Double>> noDataRanges;
-
-    /** Compute separated statistics on ranges if true */
-    private final boolean rangeLocalStats;
-
-    /** Define whether provided ranges of values need to be included or excluded
-=======
     
     /** Optional ranges to exclude/include values from/in statistics computations */
     private final List<Range<Double>> ranges;
@@ -94,7 +81,6 @@
     private final boolean rangeLocalStats;
     
     /** Define whether provided ranges of values need to be included or excluded 
->>>>>>> 57c19d92
      * from statistics computations */
     private Range.Type rangesType;
 
@@ -108,7 +94,7 @@
      *
      * @param zoneImage an optional {@code RenderedImage} of integral data type that defines
      *        the zones for which to calculate summary data.
-     *
+     * 
      * @param config configurable attributes of the image (see {@link AreaOpImage}).
      *
      * @param layout an optional {@code ImageLayout} object.
@@ -120,29 +106,25 @@
      * @param roi an optional {@code ROI} for data image masking.
      *
      * @param zoneTransform
-     *
+     * 
      * @param excludedRanges a {@link List} of {@link Range}s, that will be filtered out
-     *        of the process. This means that values inside the supplied ranges
+     *        of the process. This means that values inside the supplied ranges 
      *        will not be considered as valid and discarded.
-     *
+     * 
      * @see ZonalStatsDescriptor
      * @see Statistic
      */
-    public ZonalStatsOpImage(RenderedImage dataImage, RenderedImage zoneImage,
+    public ZonalStatsOpImage(RenderedImage dataImage, RenderedImage zoneImage, 
             Map<?, ?> config,
             ImageLayout layout,
-            Statistic[] stats,
+            Statistic[] stats, 
             Integer[] bands,
             ROI roi,
             AffineTransform zoneTransform,
             List<Range<Double>> excludedRanges) {
     	this (dataImage, zoneImage, config, layout, stats, bands, roi, zoneTransform, excludedRanges, Range.Type.EXCLUDE, false, null);
     }
-<<<<<<< HEAD
-
-=======
     
->>>>>>> 57c19d92
     /**
      * Constructor.
      *
@@ -150,11 +132,7 @@
      *
      * @param zoneImage an optional {@code RenderedImage} of integral data type that defines
      *        the zones for which to calculate summary data.
-<<<<<<< HEAD
-     *
-=======
-     * 
->>>>>>> 57c19d92
+     * 
      * @param config configurable attributes of the image (see {@link AreaOpImage}).
      *
      * @param layout an optional {@code ImageLayout} object.
@@ -166,27 +144,6 @@
      * @param roi an optional {@code ROI} for data image masking.
      *
      * @param zoneTransform
-<<<<<<< HEAD
-     *
-     * @param ranges a {@link List} of {@link Range}s, that will be filtered out/in
-     *        of the process. This means that values inside the supplied ranges
-     *        will be considered as invalid/valid and discarded/accepted.
-     *
-     * @param rangesType specify if the provided ranges argument should be considered
-     * 		  as Included or Excluded. See {@link Range.Type}.
-     *
-     * @param rangeLocalStats if {@code true}, the statistics should be computed for ranges,
-     * 		  separately.
-     *
-     *
-     * @see ZonalStatsDescriptor
-     * @see Statistic
-     */
-    public ZonalStatsOpImage(RenderedImage dataImage, RenderedImage zoneImage,
-            Map<?, ?> config,
-            ImageLayout layout,
-            Statistic[] stats,
-=======
      * 
      * @param ranges a {@link List} of {@link Range}s, that will be filtered out/in
      *        of the process. This means that values inside the supplied ranges 
@@ -206,7 +163,6 @@
             Map<?, ?> config,
             ImageLayout layout,
             Statistic[] stats, 
->>>>>>> 57c19d92
             Integer[] bands,
             ROI roi,
             AffineTransform zoneTransform,
@@ -232,22 +188,6 @@
         this.ranges = CollectionFactory.list();
         this.rangesType = rangesType;
         if (ranges != null && !ranges.isEmpty()) {
-<<<<<<< HEAD
-
-            // copy the ranges defensively
-            for (Range<Double> r : ranges) {
-                this.ranges.add(new Range<Double>(r));
-            }
-        }
-
-        this.noDataRanges = CollectionFactory.list();
-        if (noDataRanges != null && !noDataRanges.isEmpty()) {
-
-            // copy the ranges defensively
-            for (Range<Double> r : noDataRanges) {
-                this.noDataRanges.add(new Range<Double>(r));
-            }
-=======
         	
             // copy the ranges defensively
             for (Range<Double> r : ranges) {
@@ -262,7 +202,6 @@
             for (Range<Double> r : noDataRanges) {
                 this.noDataRanges.add(new Range<Double>(r));
             }
->>>>>>> 57c19d92
         }
     }
 
@@ -312,7 +251,7 @@
      */
     private ZonalStats compileZonalStatistics() {
         buildZoneList();
-
+        
         Map<Integer, Map<Integer, StreamingSampleStats>> results = CollectionFactory.sortedMap();
         for( Integer srcBand : srcBands ) {
             Map<Integer, StreamingSampleStats> resultsPerBand = CollectionFactory.sortedMap();
@@ -343,7 +282,7 @@
                         dataIter.getPixel(sampleValues);
                         for( Integer band : srcBands ) {
                             Map<Integer, StreamingSampleStats> resultPerBand = results.get(band);
-
+                        
                             int zone = zoneIter.getSample();
                             resultPerBand.get(zone).offer(sampleValues[band]);
                         }
@@ -369,7 +308,7 @@
                     if (roi == null | roi.contains(dataPos)) {
                         dataIter.getPixel(sampleValues);
                         zoneTransform.transform(dataPos, zonePos);
-
+                        
                         for (Integer band : srcBands) {
                             Map<Integer, StreamingSampleStats> resultPerBand = results.get(band);
 
@@ -404,7 +343,7 @@
     private ZonalStats compileUnzonedStatistics() {
         buildZoneList();
         Integer zoneID = zones.first();
-
+        
         // create the stats
         final StreamingSampleStats sampleStatsPerBand[] = new StreamingSampleStats[srcBands.length];
         for (int index = 0; index < srcBands.length; index++) {
@@ -459,8 +398,6 @@
             	}
             }
             zs.setResults(srcBands[index], zoneID, sampleStats, inclRanges);
-<<<<<<< HEAD
-=======
         }
         return zs;
     }
@@ -487,7 +424,6 @@
         		break;
         	case UNDEFINED:
         		throw new UnsupportedOperationException("Unable to compute range local statistics on UNDEFINED ranges type");
->>>>>>> 57c19d92
         }
 
         for (Range<Double> range: localRanges){
@@ -538,77 +474,6 @@
     }
 
     /**
-     * Used to calculate statistics when range local statistics are required.
-     *
-     * @return the results as a {@code ZonalStats} instance
-     */
-    private ZonalStats compileRangeStatistics() {
-        buildZoneList();
-        final Integer zoneID = zones.first();
-        final ZonalStats zs = new ZonalStats();
-        List<Range> localRanges = null;
-        switch (rangesType){
-        	case EXCLUDE:
-        		List<Range<Double>> inRanges = RangeUtils.createComplement(RangeUtils.sort(ranges));
-        		localRanges = CollectionFactory.list();
-        		localRanges.addAll(inRanges);
-        		break;
-        	case INCLUDE:
-        		localRanges = CollectionFactory.list();
-        		localRanges.addAll(ranges);
-        		break;
-        	case UNDEFINED:
-        		throw new UnsupportedOperationException("Unable to compute range local statistics on UNDEFINED ranges type");
-        }
-
-        for (Range<Double> range: localRanges){
-
-	        // create the stats
-	        final StreamingSampleStats sampleStatsPerBand[] = new StreamingSampleStats[srcBands.length];
-	        for (int index = 0; index < srcBands.length; index++) {
-	            final StreamingSampleStats sampleStats = new StreamingSampleStats(rangesType);
-                    sampleStats.addRange(range);
-                    for (Range<Double> noDataRange: noDataRanges){
-                        sampleStats.addNoDataRange(noDataRange);
-                    }
-	            sampleStats.setStatistics(stats);
-	            sampleStatsPerBand[index] = sampleStats;
-	        }
-
-	        final double[] sampleValues = new double[dataImage.getSampleModel().getNumBands()];
-	        RectIter dataIter = RectIterFactory.create(dataImage, null);
-	        int y = dataImage.getMinY();
-	        do {
-	            int x = dataImage.getMinX();
-	            do {
-	                if (roi == null || roi.contains(x, y)) {
-	                    dataIter.getPixel(sampleValues);
-	                    for (int index = 0; index < srcBands.length; index++) {
-	                        final double value = sampleValues[srcBands[index]];
-	                        sampleStatsPerBand[index].offer(value);
-	                    }
-	                }
-	                x++;
-	            } while (!dataIter.nextPixelDone() );
-
-	            dataIter.startPixels();
-	            y++;
-
-	        } while( !dataIter.nextLineDone() );
-
-	        // get the results
-	        for (int index = 0; index < srcBands.length; index++) {
-	            StreamingSampleStats sampleStats = sampleStatsPerBand[index];
-	            List<Range> resultRanges = CollectionFactory.list();
-	            resultRanges.add(range);
-	            zs.setResults(srcBands[index], zoneID, sampleStats, resultRanges);
-	        }
-    	}
-
-        return zs;
-    }
-
-    /**
      * Get the specified property.
      * <p>
      * Use this method to retrieve the calculated statistics as a map of {@code ZonalStats} per band
