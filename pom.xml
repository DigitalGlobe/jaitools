<?xml version="1.0" encoding="UTF-8"?>
<project xmlns="http://maven.apache.org/POM/4.0.0" xmlns:xsi="http://www.w3.org/2001/XMLSchema-instance" xsi:schemaLocation="http://maven.apache.org/POM/4.0.0 http://maven.apache.org/maven-v4_0_0.xsd">
    <modelVersion>4.0.0</modelVersion>

    <groupId>com.googlecode.jaitools</groupId>
    <artifactId>jaitools</artifactId>
    <version>1.0</version>

    <packaging>pom</packaging>
    <name>JAI-tools</name>
    <description>
        Additional operators, utility classes and the Jiffle scripting
        language to work with the Java Advanced Imaging library
    </description>
    <url>http://code.google.com/p/jai-tools/</url>
    <inceptionYear>2009</inceptionYear>

    <issueManagement>
        <url>http://code.google.com/p/jai-tools/issues/list</url>
    </issueManagement>

    <mailingLists>
        <mailingList>
            <name>jai-tools</name>
            <subscribe>jai-tools+subscribe@googlegroups.com</subscribe>
            <unsubscribe>jai-tools+unsubscribe@googlegroups.com</unsubscribe>
            <post>jai-tools@googlegroups.com</post>
            <archive>http://groups.google.com/group/jai-tools</archive>
        </mailingList>
    </mailingLists>

    <scm>
        <connection>scm:svn:http://jai-tools.googlecode.com/svn/</connection>
        <developerConnection>scm:svn:https://jai-tools.googlecode.com/svn/</developerConnection>
        <url>http://code.google.com/p/jai-tools/source/browse/</url>
    </scm>

    <licenses>
        <license>
            <name>Lesser General Public License (LGPL)</name>
            <url>http://www.gnu.org/copyleft/lesser.txt</url>
            <distribution>repo</distribution>
        </license>
    </licenses>

    <build>
        <extensions>
            <extension>
                <groupId>org.apache.maven.wagon</groupId>
                <artifactId>wagon-webdav</artifactId>
                <version>1.0-beta-2</version>
            </extension>
        </extensions>
        <plugins>
            <plugin>
<<<<<<< HEAD
                <groupId>org.apache.maven.plugins</groupId>
                <artifactId>maven-release-plugin</artifactId>
                <version>2.0-beta-9</version>
                <configuration>

=======
                <artifactId>maven-release-plugin</artifactId>
                <version>2.0-beta-9</version>
                <configuration>
                    <autoVersionSubmodules>true</autoVersionSubmodules>
>>>>>>> 12fd1d21
                </configuration>
            </plugin>
            <plugin>
                <artifactId>maven-compiler-plugin</artifactId>
                <configuration>
                    <source>1.5</source>
                    <target>1.5</target>
                    <encoding>UTF-8</encoding>
                </configuration>
            </plugin>
            <plugin>
                <artifactId>maven-resources-plugin</artifactId>
                <configuration>
                    <encoding>UTF-8</encoding>
                </configuration>
            </plugin>
            <plugin>
                <artifactId>maven-source-plugin</artifactId>
                <executions>
                    <execution>
                        <goals>
                            <goal>jar</goal>
                        </goals>
                    </execution>
                </executions>
            </plugin>
            <plugin>
                <artifactId>maven-javadoc-plugin</artifactId>
                <executions>
                    <execution>
                        <goals>
                            <goal>jar</goal>
                        </goals>
                    </execution>
                </executions>
            </plugin>
        </plugins>
    </build>

    <developers>
        <developer>
            <id>michael.bedward</id>
            <name>Michael Bedward</name>
            <email>michael.bedward@gmail.com</email>
            <timezone>+10</timezone>
        </developer>
        <developer>
            <id>simboss1</id>
            <name>Simone Giannecchini</name>
            <organization>GeoSolutions</organization>
            <organizationUrl>http://www.geo-solutions.it/</organizationUrl>
        </developer>
        <developer>
            <id>andrea.antonello</id>
            <name>Andrea Antonello</name>
            <organization>HydroloGIS</organization>
            <organizationUrl>http://www.hydrologis.com/</organizationUrl>
        </developer>
    </developers>

    <!-- =========================================================== -->
    <!--     Dependency Management                                   -->
    <!--     If a POM declares one of those dependencies, then it    -->
    <!--     will use the version specified here. Otherwise, those   -->
    <!--     dependencies are ignored.                               -->
    <!-- =========================================================== -->
    <dependencyManagement>
        <dependencies>
            <!-- Java Advanced Imaging (JAI) -->
            <dependency>
                <groupId>javax.media</groupId>
                <artifactId>jai_core</artifactId>
                <version>1.1.3</version>
            </dependency>
            <dependency>
                <groupId>javax.media</groupId>
                <artifactId>jai_codec</artifactId>
                <version>1.1.3</version>
            </dependency>
            <dependency>
                <groupId>javax.media</groupId>
                <artifactId>jai_imageio</artifactId>
                <version>1.1</version>
            </dependency>
            <dependency>
                <groupId>com.vividsolutions</groupId>
                <artifactId>jts</artifactId>
                <version>1.11</version>
            </dependency>
            <dependency>
                <groupId>junit</groupId>
                <artifactId>junit</artifactId>
                <version>4.5</version>
                <scope>test</scope>
            </dependency>
        </dependencies>
    </dependencyManagement>


    <!-- =========================================================== -->
    <!--     Dependencies to be inherited by all modules.            -->
    <!--     Default version numbers are specified above.            -->
    <!-- =========================================================== -->
    <dependencies>
        <dependency>
            <groupId>junit</groupId>
            <artifactId>junit</artifactId>
            <scope>test</scope>
        </dependency>
        <dependency>
            <groupId>javax.media</groupId>
            <artifactId>jai_core</artifactId>
            <scope>provided</scope>
        </dependency>
        <dependency>
            <groupId>javax.media</groupId>
            <artifactId>jai_codec</artifactId>
            <scope>provided</scope>
        </dependency>
        <dependency>
            <groupId>javax.media</groupId>
            <artifactId>jai_imageio</artifactId>
            <scope>provided</scope>
        </dependency>
    </dependencies>

    <distributionManagement>
        <snapshotRepository>
            <id>jaitools-snapshots</id>
            <name>jaitools snapshots</name>
            <url>http://oss.sonatype.org/content/repositories/snapshots</url>
            <uniqueVersion>false</uniqueVersion>
        </snapshotRepository>
        <repository>
            <id>jaitools-staging</id>
            <name>jaitools staging repository</name>
            <url>http://oss.sonatype.org/service/local/staging/deploy/maven2</url>
        </repository>
    </distributionManagement>

    <profiles>
        <profile>
            <id>release-signed-artifacts</id>
            <activation>
                <property>
                    <name>performRelease</name>
                    <value>true</value>
                </property>
            </activation>
            <build>
                <plugins>
                    <plugin>
                        <groupId>org.apache.maven.plugins</groupId>
                        <artifactId>maven-gpg-plugin</artifactId>
                        <executions>
                            <execution>
                                <id>sign-artifacts</id>
                                <phase>verify</phase>
                                <goals>
                                    <goal>sign</goal>
                                </goals>
                            </execution>
                        </executions>
                    </plugin>
                </plugins>
            </build>
        </profile>
    </profiles>

    <modules>
        <module>demo</module>
        <module>utils</module>
        <module>jiffle</module>
        <module>kernel</module>
        <module>operator</module>
    </modules>

</project>
<|MERGE_RESOLUTION|>--- conflicted
+++ resolved
@@ -4,7 +4,7 @@
 
     <groupId>com.googlecode.jaitools</groupId>
     <artifactId>jaitools</artifactId>
-    <version>1.0</version>
+    <version>1.0-SNAPSHOT</version>
 
     <packaging>pom</packaging>
     <name>JAI-tools</name>
@@ -30,8 +30,8 @@
     </mailingLists>
 
     <scm>
-        <connection>scm:svn:http://jai-tools.googlecode.com/svn/</connection>
-        <developerConnection>scm:svn:https://jai-tools.googlecode.com/svn/</developerConnection>
+        <connection>scm:svn:http://jai-tools.googlecode.com/svn/trunk/</connection>
+        <developerConnection>scm:svn:https://jai-tools.googlecode.com/svn/trunk/</developerConnection>
         <url>http://code.google.com/p/jai-tools/source/browse/</url>
     </scm>
 
@@ -53,18 +53,10 @@
         </extensions>
         <plugins>
             <plugin>
-<<<<<<< HEAD
-                <groupId>org.apache.maven.plugins</groupId>
-                <artifactId>maven-release-plugin</artifactId>
-                <version>2.0-beta-9</version>
-                <configuration>
-
-=======
                 <artifactId>maven-release-plugin</artifactId>
                 <version>2.0-beta-9</version>
                 <configuration>
                     <autoVersionSubmodules>true</autoVersionSubmodules>
->>>>>>> 12fd1d21
                 </configuration>
             </plugin>
             <plugin>
@@ -242,4 +234,4 @@
         <module>operator</module>
     </modules>
 
-</project>
+</project>